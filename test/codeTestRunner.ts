--- conflicted
+++ resolved
@@ -105,7 +105,11 @@
   const testDirs = fs.readdirSync(path.resolve(EXT_ROOT, './test')).filter(p => !p.includes('.'));
 
   for (const dir of testDirs) {
-    await runTests(`test/${dir}`);
+    try {
+      await runTests(`test/${dir}`);
+    } catch (err) {
+      exitWithError(err);
+    }
   }
 }
 
@@ -181,19 +185,7 @@
 
 fs.exists(executable, async exists => {
   if (exists) {
-<<<<<<< HEAD
     runAllTests();
-=======
-    const testDirs = fs.readdirSync(path.resolve(EXT_ROOT, './test')).filter(p => !p.includes('.'));
-
-    for (const dir of testDirs) {
-      try {
-        await runTests(`test/${dir}`);
-      } catch (err) {
-        exitWithError(err);
-      }
-    }
->>>>>>> ed2fa5bb
   } else {
     downloadExecutableAndRunTests();
   }
