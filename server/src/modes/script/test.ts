import * as assert from 'assert';
import * as path from 'path';
import * as glob from 'glob';
import * as fs from 'fs';
import { TextDocument } from 'vscode-languageserver-types';
import Uri from 'vscode-uri';

import { getJavascriptMode } from './javascript';
import { getLanguageModelCache } from '../languageModelCache';
import { getDocumentRegions } from '../embeddedSupport';
import { ComponentInfo } from './findComponents';

const workspace = path.resolve(__dirname, '../../../test/fixtures/');
const documentRegions = getLanguageModelCache(10, 60, document => getDocumentRegions(document));
const scriptMode = getJavascriptMode(documentRegions, workspace);

suite('integrated test', () => {
  const filenames = glob.sync(workspace + '/**/*.vue');
  for (const filename of filenames) {
    const doc = createTextDocument(filename);
    const diagnostics = scriptMode.doValidation!(doc);
    test('validate: ' + path.basename(filename), () => {
      assert(diagnostics.length === 0);
    });
    if (filename.endsWith('app.vue')) {
      const components = scriptMode.findComponents(doc);
      test('props collection', testProps.bind(null, components));
    }
  }
});

function testProps(components: ComponentInfo[]) {
<<<<<<< HEAD
    assert.equal(components.length, 2, 'componet number');
    const comp = components[0];
    const comp2 = components[1];
    assert.equal(comp.name, 'comp', 'componet name');
    assert.equal(comp2.name, 'comp2', 'componet name');
    assert.deepEqual(comp.props, [{name: 'propname'}, {name: 'another-prop'}]);
    assert.deepEqual(comp2.props, [
      {name: 'propname', doc: 'String'},
      {name: 'weird-prop', doc: ''},
      {name: 'another-prop', doc: 'type: Number'},
    ]);
=======
  assert.equal(components.length, 2, 'component number');
  const comp = components[0];
  const comp2 = components[1];
  assert.equal(comp.name, 'comp', 'component name');
  assert.equal(comp2.name, 'comp2', 'component name');
  assert.deepEqual(comp.props, [{ name: 'propname' }, { name: 'another-prop' }]);
  assert.deepEqual(comp2.props, [
    { name: 'propname', doc: 'String' },
    { name: 'weird-prop', doc: '' },
    { name: 'another-prop', doc: 'type: Number' }
  ]);
>>>>>>> 904be6e7
}

function createTextDocument(filename: string): TextDocument {
  const uri = Uri.file(filename).toString();
  const content = fs.readFileSync(filename, 'utf-8');
  return TextDocument.create(uri, 'vue', 0, content);
}<|MERGE_RESOLUTION|>--- conflicted
+++ resolved
@@ -30,19 +30,6 @@
 });
 
 function testProps(components: ComponentInfo[]) {
-<<<<<<< HEAD
-    assert.equal(components.length, 2, 'componet number');
-    const comp = components[0];
-    const comp2 = components[1];
-    assert.equal(comp.name, 'comp', 'componet name');
-    assert.equal(comp2.name, 'comp2', 'componet name');
-    assert.deepEqual(comp.props, [{name: 'propname'}, {name: 'another-prop'}]);
-    assert.deepEqual(comp2.props, [
-      {name: 'propname', doc: 'String'},
-      {name: 'weird-prop', doc: ''},
-      {name: 'another-prop', doc: 'type: Number'},
-    ]);
-=======
   assert.equal(components.length, 2, 'component number');
   const comp = components[0];
   const comp2 = components[1];
@@ -54,7 +41,6 @@
     { name: 'weird-prop', doc: '' },
     { name: 'another-prop', doc: 'type: Number' }
   ]);
->>>>>>> 904be6e7
 }
 
 function createTextDocument(filename: string): TextDocument {
