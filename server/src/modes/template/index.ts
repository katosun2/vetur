--- conflicted
+++ resolved
@@ -14,11 +14,7 @@
 import { parseHTMLDocument } from './parser/htmlParser';
 import { doValidation, createLintEngine } from './services/htmlValidation';
 import { findDefinition } from './services/htmlDefinition';
-<<<<<<< HEAD
-import { getDefaultSetting } from './tagProviders';
-=======
 import { getTagProviderSettings } from './tagProviders';
->>>>>>> 904be6e7
 import { ScriptMode } from '../script/javascript';
 import { getComponentTags, getEnabledTagProviders } from './tagProviders';
 
