--- conflicted
+++ resolved
@@ -39,12 +39,8 @@
 import { DocumentContext } from '../types';
 import { DocumentService } from './documentService';
 import { VueInfoService } from './vueInfoService';
-<<<<<<< HEAD
 import { DependencyService } from './dependencyService';
 import * as _ from 'lodash';
-=======
-import URI from 'vscode-uri';
->>>>>>> 8ccae3ba
 
 export class VLS {
   // @Todo: Remove this and DocumentContext
