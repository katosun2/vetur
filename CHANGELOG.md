--- conflicted
+++ resolved
@@ -2,13 +2,9 @@
 
 ### 0.26.0
 
-<<<<<<< HEAD
 - Load different `eslint-plugin-vue` rulesets depending on workspace vue version. #2015.
-- `"vetur.completion.tagCasing": "initial"` causes double tag completion. #2053.
-=======
 - Remove leading empty line in diagnostic errors. #2067.
 - `"vetur.completion.tagCasing": "initial"` causes double tag completion. #2053
->>>>>>> 8ba2b9a2
 
 ### 0.25.0 | 2020-07-22 | [VSIX](https://marketplace.visualstudio.com/_apis/public/gallery/publishers/octref/vsextensions/vetur/0.25.0/vspackage)
 
